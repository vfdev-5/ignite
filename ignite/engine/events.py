import numbers
import weakref
from enum import Enum
from types import DynamicClassAttribute
from typing import TYPE_CHECKING, Any, Callable, Iterator, List, Optional, Union

from ignite.engine.utils import _check_signature

if TYPE_CHECKING:
    from ignite.engine.engine import Engine

__all__ = ["CallableEventWithFilter", "EventEnum", "Events", ]


class CallableEventWithFilter:
    """Single Event containing a filter, specifying whether the event should
    be run at the current event (if the event type is correct)

    Args:
        value (str): The actual enum value. Only needed for internal use. Do not touch!
        event_filter (callable): A function taking the engine and the current event value as input and returning a
            boolean to indicate whether this event should be executed. Defaults to None, which will result to a
            function that always returns `True`
        name (str, optional): The enum-name of the current object. Only needed for internal use. Do not touch!

    """

    def __init__(self, value: str, event_filter: Optional[Callable] = None, name: Optional[str] = None) -> None:
        if event_filter is None:
            event_filter = CallableEventWithFilter.default_event_filter
        self.filter = event_filter

        if not hasattr(self, "_value_"):
            self._value_ = value

        if not hasattr(self, "_name_") and name is not None:
            self._name_ = name

    # copied to be compatible to enum
    @DynamicClassAttribute
    def name(self) -> str:
        """The name of the Enum member."""
        return self._name_

    @DynamicClassAttribute
    def value(self) -> str:
        """The value of the Enum member."""
        return self._value_

    def __call__(
        self, event_filter: Optional[Callable] = None, every: Optional[int] = None, once: Optional[int] = None
    ) -> "CallableEventWithFilter":
        """
        Makes the event class callable and accepts either an arbitrary callable as filter
        (which must take in the engine and current event value and return a boolean) or an every or once value

        Args:
            event_filter (callable, optional): a filter function to check if the event should be executed when
                the event type was fired
            every (int, optional): a value specifying how often the event should be fired
            once (int, optional): a value specifying when the event should be fired (if only once)

        Returns:
            CallableEventWithFilter: A new event having the same value but a different filter function
        """

        if not ((event_filter is not None) ^ (every is not None) ^ (once is not None)):
            raise ValueError("Only one of the input arguments should be specified")

        if (event_filter is not None) and not callable(event_filter):
            raise TypeError("Argument event_filter should be a callable")

        if (every is not None) and not (isinstance(every, numbers.Integral) and every > 0):
            raise ValueError("Argument every should be integer and greater than zero")

        if (once is not None) and not (isinstance(once, numbers.Integral) and once > 0):
            raise ValueError("Argument every should be integer and positive")

        if every is not None:
            if every == 1:
                # Just return the event itself
                event_filter = None
            else:
                event_filter = self.every_event_filter(every)

        if once is not None:
            event_filter = self.once_event_filter(once)

        # check signature:
        if event_filter is not None:
            _check_signature(event_filter, "event_filter", "engine", "event")

        return CallableEventWithFilter(self.value, event_filter, self.name)

    @staticmethod
    def every_event_filter(every: int) -> Callable:
        def wrapper(engine: "Engine", event: int) -> bool:
            if event % every == 0:
                return True
            return False

        return wrapper

    @staticmethod
    def once_event_filter(once: int) -> Callable:
        def wrapper(engine: "Engine", event: int) -> bool:
            if event == once:
                return True
            return False

        return wrapper

    @staticmethod
    def default_event_filter(engine: "Engine", event: int) -> bool:
        return True

    def __str__(self) -> str:
        return "<event=%s, filter=%r>" % (self.name, self.filter)

    def __eq__(self, other: Any) -> bool:
        if isinstance(other, CallableEventWithFilter):
            return self.name == other.name
        elif isinstance(other, str):
            return self.name == other
        else:
            return NotImplemented

    def __hash__(self) -> int:
        return hash(self._name_)

    def __or__(self, other: Any) -> "EventsList":
        return EventsList() | self | other


class EventEnum(CallableEventWithFilter, Enum):  # type: ignore[misc]
    """Base class for all :class:`~ignite.engine.events.Events`. User defined custom events should also inherit
    this class. For example, Custom events based on the loss calculation and backward pass can be created as follows:

        .. code-block:: python

            from ignite.engine import EventEnum

            class BackpropEvents(EventEnum):
                BACKWARD_STARTED = 'backward_started'
                BACKWARD_COMPLETED = 'backward_completed'
                OPTIM_STEP_COMPLETED = 'optim_step_completed'

            def update(engine, batch):
                # ...
                loss = criterion(y_pred, y)
                engine.fire_event(BackpropEvents.BACKWARD_STARTED)
                loss.backward()
                engine.fire_event(BackpropEvents.BACKWARD_COMPLETED)
                optimizer.step()
                engine.fire_event(BackpropEvents.OPTIM_STEP_COMPLETED)
                # ...

            trainer = Engine(update)
            trainer.register_events(*BackpropEvents)

            @trainer.on(BackpropEvents.BACKWARD_STARTED)
            def function_before_backprop(engine):
                # ...
    """

    pass


class Events(EventEnum):
    """Events that are fired by the :class:`~ignite.engine.engine.Engine` during execution. Built-in events:

    - STARTED : triggered when engine's run is started
    - EPOCH_STARTED : triggered when the epoch is started
    - GET_BATCH_STARTED : triggered before next batch is fetched
    - GET_BATCH_COMPLETED : triggered after the batch is fetched
    - ITERATION_STARTED : triggered when an iteration is started
    - ITERATION_COMPLETED : triggered when the iteration is ended

    - DATALOADER_STOP_ITERATION : engine's specific event triggered when dataloader has no more data to provide

    - EXCEPTION_RAISED : triggered when an exception is encountered
    - TERMINATE_SINGLE_EPOCH : triggered when the run is about to end the current epoch,
      after receiving a :meth:`~ignite.engine.engine.Engine.terminate_epoch()` or
      :meth:`~ignite.engine.engine.Engine.terminate()` call.

    - TERMINATE : triggered when the run is about to end completely,
      after receiving :meth:`~ignite.engine.engine.Engine.terminate()` call.

    - EPOCH_COMPLETED : triggered when the epoch is ended. Note that this is triggered even
      when :meth:`~ignite.engine.engine.Engine.terminate_epoch()` is called.
    - COMPLETED : triggered when engine's run is completed

    The table below illustrates which events are triggered when various termination methods are called.

    .. list-table::
       :widths: 24 25 33 18
       :header-rows: 1

       * - Method
         - EVENT_COMPLETED
         - TERMINATE_SINGLE_EPOCH
         - TERMINATE
       * - no termination
         - ✔
         - ✗
         - ✗
       * - :meth:`~ignite.engine.engine.Engine.terminate_epoch()`
         - ✔
         - ✔
         - ✗
       * - :meth:`~ignite.engine.engine.Engine.terminate()`
         - ✗
         - ✔
         - ✔

    Since v0.3.0, Events become more flexible and allow to pass an event filter to the Engine:

    .. code-block:: python

        engine = Engine()

        # a) custom event filter
        def custom_event_filter(engine, event):
            if event in [1, 2, 5, 10, 50, 100]:
                return True
            return False

        @engine.on(Events.ITERATION_STARTED(event_filter=custom_event_filter))
        def call_on_special_event(engine):
            # do something on 1, 2, 5, 10, 50, 100 iterations

        # b) "every" event filter
        @engine.on(Events.ITERATION_STARTED(every=10))
        def call_every(engine):
            # do something every 10th iteration

        # c) "once" event filter
        @engine.on(Events.ITERATION_STARTED(once=50))
        def call_once(engine):
            # do something on 50th iteration

    Event filter function `event_filter` accepts as input `engine` and `event` and should return True/False.
    Argument `event` is the value of iteration or epoch, depending on which type of Events the function is passed.

    Since v0.4.0, user can also combine events with `|`-operator:

    .. code-block:: python

        events = Events.STARTED | Events.COMPLETED | Events.ITERATION_STARTED(every=3)
        engine = ...

        @engine.on(events)
        def call_on_events(engine):
            # do something

    Since v0.4.0, custom events defined by user should inherit from :class:`~ignite.engine.events.EventEnum` :

    .. code-block:: python

        class CustomEvents(EventEnum):
            FOO_EVENT = "foo_event"
            BAR_EVENT = "bar_event"
    """

    EPOCH_STARTED = "epoch_started"
    EPOCH_COMPLETED = "epoch_completed"

    STARTED = "started"
    COMPLETED = "completed"

    ITERATION_STARTED = "iteration_started"
    ITERATION_COMPLETED = "iteration_completed"
    EXCEPTION_RAISED = "exception_raised"

    GET_BATCH_STARTED = "get_batch_started"
    GET_BATCH_COMPLETED = "get_batch_completed"

    DATALOADER_STOP_ITERATION = "dataloader_stop_iteration"
    TERMINATE = "terminate"
    TERMINATE_SINGLE_EPOCH = "terminate_single_epoch"

    def __or__(self, other: Any) -> "EventsList":
        return EventsList() | self | other


class EventsList:
    """Collection of events stacked by operator `__or__`.

    .. code-block:: python

        events = Events.STARTED | Events.COMPLETED
        events |= Events.ITERATION_STARTED(every=3)

        engine = ...

        @engine.on(events)
        def call_on_events(engine):
            # do something

    or

     .. code-block:: python

        @engine.on(Events.STARTED | Events.COMPLETED | Events.ITERATION_STARTED(every=3))
        def call_on_events(engine):
            # do something

    """

    def __init__(self) -> None:
        self._events = []  # type: List[Union[Events, CallableEventWithFilter]]

    def _append(self, event: Union[Events, CallableEventWithFilter]) -> None:
        if not isinstance(event, (Events, CallableEventWithFilter)):
            raise TypeError(f"Argument event should be Events or CallableEventWithFilter, got: {type(event)}")
        self._events.append(event)

    def __getitem__(self, item: int) -> Union[Events, CallableEventWithFilter]:
        return self._events[item]

    def __iter__(self) -> Iterator[Union[Events, CallableEventWithFilter]]:
        return iter(self._events)

    def __len__(self) -> int:
        return len(self._events)

    def __or__(self, other: Union[Events, CallableEventWithFilter]) -> "EventsList":
        self._append(event=other)
        return self


<<<<<<< HEAD
=======
class State:
    """An object that is used to pass internal and user-defined state between event handlers. By default, state
    contains the following attributes:

    .. code-block:: python

        state.iteration         # 1-based, the first iteration is 1
        state.epoch             # 1-based, the first epoch is 1
        state.seed              # seed to set at each epoch
        state.dataloader        # data passed to engine
        state.epoch_length      # optional length of an epoch
        state.max_epochs        # number of epochs to run
        state.max_iter          # number of iterations to run
        state.batch             # batch passed to `process_function`
        state.output            # output of `process_function` after a single iteration
        state.metrics           # dictionary with defined metrics if any
        state.times             # dictionary with total and per-epoch times fetched on
                                # keys: Events.EPOCH_COMPLETED.name and Events.COMPLETED.name

    """

    event_to_attr = {
        Events.GET_BATCH_STARTED: "iteration",
        Events.GET_BATCH_COMPLETED: "iteration",
        Events.ITERATION_STARTED: "iteration",
        Events.ITERATION_COMPLETED: "iteration",
        Events.EPOCH_STARTED: "epoch",
        Events.EPOCH_COMPLETED: "epoch",
        Events.STARTED: "epoch",
        Events.COMPLETED: "epoch",
    }  # type: Dict[Union[str, "Events", "CallableEventWithFilter"], str]

    def __init__(self, **kwargs: Any) -> None:
        self.iteration = 0
        self.epoch = 0
        self.epoch_length = None  # type: Optional[int]
        self.max_epochs = None  # type: Optional[int]
        self.max_iters = None  # type: Optional[int]
        self.output = None  # type: Optional[int]
        self.batch = None  # type: Optional[int]
        self.metrics = {}  # type: Dict[str, Any]
        self.dataloader = None  # type: Optional[Union[DataLoader, Iterable[Any]]]
        self.seed = None  # type: Optional[int]
        self.times = {
            Events.EPOCH_COMPLETED.name: None,
            Events.COMPLETED.name: None,
        }  # type: Dict[str, Optional[float]]

        for k, v in kwargs.items():
            setattr(self, k, v)

        self._update_attrs()

    def _update_attrs(self) -> None:
        for value in self.event_to_attr.values():
            if not hasattr(self, value):
                setattr(self, value, 0)

    def get_event_attrib_value(self, event_name: Union[str, Events, CallableEventWithFilter]) -> int:
        if event_name not in State.event_to_attr:
            raise RuntimeError(f"Unknown event name '{event_name}'")
        return getattr(self, State.event_to_attr[event_name])

    def __repr__(self) -> str:
        s = "State:\n"
        for attr, value in self.__dict__.items():
            if not isinstance(value, (numbers.Number, str)):
                value = type(value)
            s += f"\t{attr}: {value}\n"
        return s


>>>>>>> 8813044a
class RemovableEventHandle:
    """A weakref handle to remove a registered event.

    A handle that may be used to remove a registered event handler via the
    remove method, with-statement, or context manager protocol. Returned from
    :meth:`~ignite.engine.engine.Engine.add_event_handler`.


    Args:
        event_name: Registered event name.
        handler: Registered event handler, stored as weakref.
        engine: Target engine, stored as weakref.

    Example usage:

    .. code-block:: python

        engine = Engine()

        def print_epoch(engine):
            print(f"Epoch: {engine.state.epoch}")

        with engine.add_event_handler(Events.EPOCH_COMPLETED, print_epoch):
            # print_epoch handler registered for a single run
            engine.run(data)

        # print_epoch handler is now unregistered
    """

    def __init__(
        self, event_name: Union[CallableEventWithFilter, Enum, EventsList, Events], handler: Callable, engine: "Engine"
    ) -> None:
        self.event_name = event_name
        self.handler = weakref.ref(handler)
        self.engine = weakref.ref(engine)

    def remove(self) -> None:
        """Remove handler from engine."""
        handler = self.handler()
        engine = self.engine()

        if handler is None or engine is None:
            return

        if isinstance(self.event_name, EventsList):
            for e in self.event_name:
                if engine.has_event_handler(handler, e):
                    engine.remove_event_handler(handler, e)
        else:
            if engine.has_event_handler(handler, self.event_name):
                engine.remove_event_handler(handler, self.event_name)

    def __enter__(self) -> "RemovableEventHandle":
        return self

    def __exit__(self, *args: Any, **kwargs: Any) -> None:
        self.remove()<|MERGE_RESOLUTION|>--- conflicted
+++ resolved
@@ -329,81 +329,6 @@
         return self
 
 
-<<<<<<< HEAD
-=======
-class State:
-    """An object that is used to pass internal and user-defined state between event handlers. By default, state
-    contains the following attributes:
-
-    .. code-block:: python
-
-        state.iteration         # 1-based, the first iteration is 1
-        state.epoch             # 1-based, the first epoch is 1
-        state.seed              # seed to set at each epoch
-        state.dataloader        # data passed to engine
-        state.epoch_length      # optional length of an epoch
-        state.max_epochs        # number of epochs to run
-        state.max_iter          # number of iterations to run
-        state.batch             # batch passed to `process_function`
-        state.output            # output of `process_function` after a single iteration
-        state.metrics           # dictionary with defined metrics if any
-        state.times             # dictionary with total and per-epoch times fetched on
-                                # keys: Events.EPOCH_COMPLETED.name and Events.COMPLETED.name
-
-    """
-
-    event_to_attr = {
-        Events.GET_BATCH_STARTED: "iteration",
-        Events.GET_BATCH_COMPLETED: "iteration",
-        Events.ITERATION_STARTED: "iteration",
-        Events.ITERATION_COMPLETED: "iteration",
-        Events.EPOCH_STARTED: "epoch",
-        Events.EPOCH_COMPLETED: "epoch",
-        Events.STARTED: "epoch",
-        Events.COMPLETED: "epoch",
-    }  # type: Dict[Union[str, "Events", "CallableEventWithFilter"], str]
-
-    def __init__(self, **kwargs: Any) -> None:
-        self.iteration = 0
-        self.epoch = 0
-        self.epoch_length = None  # type: Optional[int]
-        self.max_epochs = None  # type: Optional[int]
-        self.max_iters = None  # type: Optional[int]
-        self.output = None  # type: Optional[int]
-        self.batch = None  # type: Optional[int]
-        self.metrics = {}  # type: Dict[str, Any]
-        self.dataloader = None  # type: Optional[Union[DataLoader, Iterable[Any]]]
-        self.seed = None  # type: Optional[int]
-        self.times = {
-            Events.EPOCH_COMPLETED.name: None,
-            Events.COMPLETED.name: None,
-        }  # type: Dict[str, Optional[float]]
-
-        for k, v in kwargs.items():
-            setattr(self, k, v)
-
-        self._update_attrs()
-
-    def _update_attrs(self) -> None:
-        for value in self.event_to_attr.values():
-            if not hasattr(self, value):
-                setattr(self, value, 0)
-
-    def get_event_attrib_value(self, event_name: Union[str, Events, CallableEventWithFilter]) -> int:
-        if event_name not in State.event_to_attr:
-            raise RuntimeError(f"Unknown event name '{event_name}'")
-        return getattr(self, State.event_to_attr[event_name])
-
-    def __repr__(self) -> str:
-        s = "State:\n"
-        for attr, value in self.__dict__.items():
-            if not isinstance(value, (numbers.Number, str)):
-                value = type(value)
-            s += f"\t{attr}: {value}\n"
-        return s
-
-
->>>>>>> 8813044a
 class RemovableEventHandle:
     """A weakref handle to remove a registered event.
 
