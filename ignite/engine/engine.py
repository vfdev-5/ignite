import logging
import time
import warnings
from collections import OrderedDict
from collections.abc import Mapping
from typing import Any, Callable, Dict, Iterable, Iterator, List, Optional, Tuple, Union

from torch.utils.data import DataLoader

from ignite._utils import _to_hours_mins_secs
from ignite.base import EventsDriven, Serializable
from ignite.engine.events import EventEnum, Events, State
from ignite.engine.utils import _check_signature

__all__ = ["Engine"]


class Engine(Serializable, EventsDriven):
    """Runs a given ``process_function`` over each batch of a dataset, emitting events as it goes.

    Args:
        process_function (callable): A function receiving a handle to the engine and the current batch
            in each iteration, and returns data to be stored in the engine's state.

    Attributes:
        state (State): object that is used to pass internal and user-defined state between event handlers.
            It is created with the engine and its attributes (e.g. ``state.iteration``, ``state.epoch`` etc) are reset
            on every :meth:`~ignite.engine.engine.Engine.run`.
        last_event_name (Events): last event name triggered by the engine.

    Examples:

        Create a basic trainer

        .. code-block:: python

            def update_model(engine, batch):
                inputs, targets = batch
                optimizer.zero_grad()
                outputs = model(inputs)
                loss = criterion(outputs, targets)
                loss.backward()
                optimizer.step()
                return loss.item()

            trainer = Engine(update_model)

            @trainer.on(Events.ITERATION_COMPLETED(every=100))
            def log_training(engine):
                batch_loss = engine.state.output
                lr = optimizer.param_groups[0]['lr']
                e = engine.state.epoch
                n = engine.state.max_epochs
                i = engine.state.iteration
                print("Epoch {}/{} : {} - batch loss: {}, lr: {}".format(e, n, i, batch_loss, lr))

            trainer.run(data_loader, max_epochs=5)

            > Epoch 1/5 : 100 - batch loss: 0.10874069479016124, lr: 0.01
            > ...
            > Epoch 2/5 : 1700 - batch loss: 0.4217900575859437, lr: 0.01

        Create a basic evaluator to compute metrics

        .. code-block:: python

            from ignite.metrics import Accuracy

            def predict_on_batch(engine, batch)
                model.eval()
                with torch.no_grad():
                    x, y = prepare_batch(batch, device=device, non_blocking=non_blocking)
                    y_pred = model(x)

                return y_pred, y

            evaluator = Engine(predict_on_batch)
            Accuracy().attach(evaluator, "val_acc")
            evaluator.run(val_dataloader)

        Compute image mean/std on training dataset

        .. code-block:: python

            from ignite.metrics import Average

            def compute_mean_std(engine, batch):
                b, c, *_ = batch['image'].shape
                data = batch['image'].reshape(b, c, -1).to(dtype=torch.float64)
                mean = torch.mean(data, dim=-1).sum(dim=0)
                mean2 = torch.mean(data ** 2, dim=-1).sum(dim=0)
                return {"mean": mean, "mean^2": mean2}

            compute_engine = Engine(compute_mean_std)
            img_mean = Average(output_transform=lambda output: output['mean'])
            img_mean.attach(compute_engine, 'mean')
            img_mean2 = Average(output_transform=lambda output: output['mean^2'])
            img_mean2.attach(compute_engine, 'mean2')
            state = compute_engine.run(train_loader)
            state.metrics['std'] = torch.sqrt(state.metrics['mean2'] - state.metrics['mean'] ** 2)
            mean = state.metrics['mean'].tolist()
            std = state.metrics['std'].tolist()

        Resume engine's run from a state. User can load a `state_dict` and run engine starting from loaded state :

        .. code-block:: python

            # Restore from an epoch
            state_dict = {"epoch": 3, "max_epochs": 100, "epoch_length": len(data_loader)}
            # or an iteration
            # state_dict = {"iteration": 500, "max_epochs": 100, "epoch_length": len(data_loader)}

            trainer = Engine(...)
            trainer.load_state_dict(state_dict)
            trainer.run(data)

    """

    _state_dict_all_req_keys = ("epoch_length", "max_epochs")
    _state_dict_one_of_opt_keys = ("iteration", "epoch")

    def __init__(self, process_function: Callable):
<<<<<<< HEAD
        super(Engine, self).__init__()
        self.logger = logging.getLogger(__name__ + "." + self.__class__.__name__)
        self._process_function = process_function
        self.should_terminate = False
        self.should_terminate_single_epoch = False
        self.state = State()
        self._state_dict_user_keys = []
=======
        self._event_handlers = defaultdict(list)  # type: Dict[Any, List]
        self.logger = logging.getLogger(__name__ + "." + self.__class__.__name__)
        self._process_function = process_function
        self.last_event_name = None  # type: Optional[Events]
        self.should_terminate = False
        self.should_terminate_single_epoch = False
        self.state = State()
        self._state_dict_user_keys = []  # type: List[str]
        self._allowed_events = []  # type: List[EventEnum]
>>>>>>> 288255d7

        self._dataloader_iter = None  # type: Optional[Iterator[Any]]
        self._init_iter = []  # type: List[int]

        self.register_events(*Events)

        if self._process_function is None:
            raise ValueError("Engine must be given a processing function in order to run.")

        _check_signature(process_function, "process_function", self, None)

    def register_events(
        self, *event_names: Union[List[str], List[EventEnum]], event_to_attr: Optional[dict] = None
    ) -> None:
        """Add events that can be fired.

        Registering an event will let the user trigger these events at any point.
        This opens the door to make the :meth:`~ignite.engine.engine.Engine.run` loop even more
        configurable.

        By default, the events from :class:`~ignite.engine.events.Events` are registered.

        Args:
            *event_names (iterable): Defines the name of the event being supported. New events can be a str
                or an object derived from :class:`~ignite.engine.events.EventEnum`. See example below.
            event_to_attr (dict, optional): A dictionary to map an event to a state attribute.

        Example usage:

        .. code-block:: python

            from ignite.engine import Engine, Events, EventEnum

            class CustomEvents(EventEnum):
                FOO_EVENT = "foo_event"
                BAR_EVENT = "bar_event"

            def process_function(e, batch):
                # ...
                trainer.fire_event("bwd_event")
                loss.backward()
                # ...
                trainer.fire_event("opt_event")
                optimizer.step()

            trainer = Engine(process_function)
            trainer.register_events(*CustomEvents)
            trainer.register_events("bwd_event", "opt_event")

            @trainer.on(Events.EPOCH_COMPLETED)
            def trigger_custom_event():
                if required(...):
                    trainer.fire_event(CustomEvents.FOO_EVENT)
                else:
                    trainer.fire_event(CustomEvents.BAR_EVENT)

            @trainer.on(CustomEvents.FOO_EVENT)
            def do_foo_op():
                # ...

            @trainer.on(CustomEvents.BAR_EVENT)
            def do_bar_op():
                # ...

        Example with State Attribute:

        .. code-block:: python

            from enum import Enum
            from ignite.engine import Engine, EventEnum

            class TBPTT_Events(EventEnum):
                TIME_ITERATION_STARTED = "time_iteration_started"
                TIME_ITERATION_COMPLETED = "time_iteration_completed"

            TBPTT_event_to_attr = {
                TBPTT_Events.TIME_ITERATION_STARTED: 'time_iteration',
                TBPTT_Events.TIME_ITERATION_COMPLETED: 'time_iteration'
            }

            engine = Engine(process_function)
            engine.register_events(*TBPTT_Events, event_to_attr=TBPTT_event_to_attr)
            engine.run(data)
            # engine.state contains an attribute time_iteration, which can be accessed using engine.state.time_iteration
        """
        super(Engine, self).register_events(*event_names, event_to_attr=event_to_attr)

        for index, e in enumerate(event_names):
            if event_to_attr and e in event_to_attr:
                State.event_to_attr[e] = event_to_attr[e]
        # we need to update state attributes associated with new custom events
        self.state._update_attrs()

<<<<<<< HEAD
    def add_event_handler(self, event_name: Any, handler: Callable, *args, **kwargs):
=======
    def _handler_wrapper(self, handler: Callable, event_name: Any, event_filter: Callable) -> Callable:
        # signature of the following wrapper will be inspected during registering to check if engine is necessary
        # we have to build a wrapper with relevant signature : solution is functools.wraps
        @functools.wraps(handler)
        def wrapper(*args: Any, **kwargs: Any) -> Any:
            event = self.state.get_event_attrib_value(event_name)
            if event_filter(self, event):
                return handler(*args, **kwargs)

        # setup input handler as parent to make has_event_handler work
        wrapper._parent = weakref.ref(handler)  # type: ignore[attr-defined]
        return wrapper

    def add_event_handler(self, event_name: Any, handler: Callable, *args: Any, **kwargs: Any) -> RemovableEventHandle:
>>>>>>> 288255d7
        """Add an event handler to be executed when the specified event is fired.

        Args:
            event_name: An event or a list of events to attach the handler. Valid events are
                from :class:`~ignite.engine.events.Events` or any ``event_name`` added by
                :meth:`~ignite.engine.engine.Engine.register_events`.
            handler (callable): the callable event handler that should be invoked. No restrictions on its signature.
                The first argument can be optionally `engine`, the :class:`~ignite.engine.engine.Engine` object,
                handler is bound to.
            *args: optional args to be passed to ``handler``.
            **kwargs: optional keyword args to be passed to ``handler``.

        Note:
            Note that other arguments can be passed to the handler in addition to the `*args` and  `**kwargs`
            passed here, for example during :attr:`~ignite.engine.events.Events.EXCEPTION_RAISED`.

        Returns:
            :class:`~ignite.engine.RemovableEventHandle`, which can be used to remove the handler.

        Example usage:

        .. code-block:: python

            engine = Engine(process_function)

            def print_epoch(engine):
                print("Epoch: {}".format(engine.state.epoch))

            engine.add_event_handler(Events.EPOCH_COMPLETED, print_epoch)

            events_list = Events.EPOCH_COMPLETED | Events.COMPLETED

            def execute_something():
                # do some thing not related to engine
                pass

            engine.add_event_handler(events_list, execute_something)

        Note:
            Since v0.3.0, Events become more flexible and allow to pass an event filter to the Engine.
            See :class:`~ignite.engine.events.Events` for more details.

        """
<<<<<<< HEAD
        return super(Engine, self).add_event_handler(event_name, handler, *args, **kwargs)
=======
        if isinstance(event_name, EventsList):
            for e in event_name:
                self.add_event_handler(e, handler, *args, **kwargs)
            return RemovableEventHandle(event_name, handler, self)
        if (
            isinstance(event_name, CallableEventWithFilter)
            and event_name.filter != CallableEventWithFilter.default_event_filter
        ):
            event_filter = event_name.filter
            handler = self._handler_wrapper(handler, event_name, event_filter)

        if event_name not in self._allowed_events:
            self.logger.error("attempt to add event handler to an invalid event %s.", event_name)
            raise ValueError("Event {} is not a valid event for this Engine.".format(event_name))

        event_args = (Exception(),) if event_name == Events.EXCEPTION_RAISED else ()
        try:
            _check_signature(handler, "handler", self, *(event_args + args), **kwargs)
            self._event_handlers[event_name].append((handler, (self,) + args, kwargs))
        except ValueError:
            _check_signature(handler, "handler", *(event_args + args), **kwargs)
            self._event_handlers[event_name].append((handler, args, kwargs))
        self.logger.debug("added handler for event %s.", event_name)

        return RemovableEventHandle(event_name, handler, self)

    @staticmethod
    def _assert_non_filtered_event(event_name: Any) -> None:
        if (
            isinstance(event_name, CallableEventWithFilter)
            and event_name.filter != CallableEventWithFilter.default_event_filter
        ):
            raise TypeError(
                "Argument event_name should not be a filtered event, " "please use event without any event filtering"
            )
>>>>>>> 288255d7

    def has_event_handler(self, handler: Callable, event_name: Optional[Any] = None) -> bool:
        """Check if the specified event has the specified handler.

        Args:
            handler (callable): the callable event handler.
            event_name: The event the handler attached to. Set this
                to ``None`` to search all events.
        """
<<<<<<< HEAD
        return super(Engine, self).has_event_handler(handler, event_name=event_name)
=======
        if event_name is not None:
            if event_name not in self._event_handlers:
                return False
            events = [event_name]  # type: Union[List[Any], Dict[Any, List]]
        else:
            events = self._event_handlers
        for e in events:
            for h, _, _ in self._event_handlers[e]:
                if self._compare_handlers(handler, h):
                    return True
        return False

    @staticmethod
    def _compare_handlers(user_handler: Callable, registered_handler: Callable) -> bool:
        if hasattr(registered_handler, "_parent"):
            registered_handler = registered_handler._parent()  # type: ignore[attr-defined]
        return registered_handler == user_handler
>>>>>>> 288255d7

    def remove_event_handler(self, handler: Callable, event_name: Any) -> None:
        """Remove event handler `handler` from registered handlers of the engine

        Args:
            handler (callable): the callable event handler that should be removed
            event_name: The event the handler attached to.

        """
        super(Engine, self).remove_event_handler(handler, event_name=event_name)

    def on(self, event_name: Any, *args: Any, **kwargs: Any) -> Callable:
        """Decorator shortcut for add_event_handler.

        Args:
            event_name: An event to attach the handler to. Valid events are from :class:`~ignite.engine.events.Events`
                or any ``event_name`` added by :meth:`~ignite.engine.engine.Engine.register_events`.
            *args: optional args to be passed to `handler`.
            **kwargs: optional keyword args to be passed to `handler`.

        Example usage:

        .. code-block:: python

            engine = Engine(process_function)

            @engine.on(Events.EPOCH_COMPLETED)
            def print_epoch():
                print("Epoch: {}".format(engine.state.epoch))

            @engine.on(Events.EPOCH_COMPLETED | Events.COMPLETED)
            def execute_something():
                # do some thing not related to engine
                pass
        """
<<<<<<< HEAD
        return super(Engine, self).on(event_name, *args, **kwargs)
=======

        def decorator(f: Callable) -> Callable:
            self.add_event_handler(event_name, f, *args, **kwargs)
            return f

        return decorator

    def _fire_event(self, event_name: Any, *event_args: Any, **event_kwargs: Any) -> None:
        """Execute all the handlers associated with given event.

        This method executes all handlers associated with the event
        `event_name`. Optional positional and keyword arguments can be used to
        pass arguments to **all** handlers added with this event. These
        arguments updates arguments passed using :meth:`~ignite.engine.engine.Engine.add_event_handler`.

        Args:
            event_name: event for which the handlers should be executed. Valid
                events are from :class:`~ignite.engine.events.Events` or any `event_name` added by
                :meth:`~ignite.engine.engine.Engine.register_events`.
            *event_args: optional args to be passed to all handlers.
            **event_kwargs: optional keyword args to be passed to all handlers.

        """
        if event_name in self._allowed_events:
            self.logger.debug("firing handlers for event %s ", event_name)
            self.last_event_name = event_name
            for func, args, kwargs in self._event_handlers[event_name]:
                kwargs.update(event_kwargs)
                first, others = ((args[0],), args[1:]) if (args and args[0] == self) else ((), args)
                func(*first, *(event_args + others), **kwargs)
>>>>>>> 288255d7

    def fire_event(self, event_name: Any) -> None:
        """Execute all the handlers associated with given event.

        This method executes all handlers associated with the event
        `event_name`. This is the method used in :meth:`~ignite.engine.engine.Engine.run` to call the
        core events found in :class:`~ignite.engine.events.Events`.

        Custom events can be fired if they have been registered before with
        :meth:`~ignite.engine.engine.Engine.register_events`. The engine `state` attribute should be used
        to exchange "dynamic" data among `process_function` and handlers.

        This method is called automatically for core events. If no custom
        events are used in the engine, there is no need for the user to call
        the method.

        Args:
            event_name: event for which the handlers should be executed. Valid
                events are from :class:`~ignite.engine.events.Events` or any `event_name` added by
                :meth:`~ignite.engine.engine.Engine.register_events`.

        """
        super(Engine, self)._fire_event(event_name)

    def terminate(self) -> None:
        """Sends terminate signal to the engine, so that it terminates completely the run after the current iteration.
        """
        self.logger.info("Terminate signaled. Engine will stop after current iteration is finished.")
        self.should_terminate = True

    def terminate_epoch(self) -> None:
        """Sends terminate signal to the engine, so that it terminates the current epoch after the current iteration.
        """
        self.logger.info(
            "Terminate current epoch is signaled. "
            "Current epoch iteration will stop after current iteration is finished."
        )
        self.should_terminate_single_epoch = True

    def _handle_exception(self, e: BaseException) -> None:
        if Events.EXCEPTION_RAISED in self._event_handlers:
            self._fire_event(Events.EXCEPTION_RAISED, e)
        else:
            raise e

    @property
    def state_dict_user_keys(self) -> List:
        return self._state_dict_user_keys

    def state_dict(self) -> OrderedDict:
        """Returns a dictionary containing engine's state: "seed", "epoch_length", "max_epochs" and "iteration" and
        other state values defined by `engine.state_dict_user_keys`

        .. code-block:: python

            engine = Engine(...)
            engine.state_dict_user_keys.append("alpha")
            engine.state_dict_user_keys.append("beta")
            ...

            @engine.on(Events.STARTED)
            def init_user_value(_):
                 engine.state.alpha = 0.1
                 engine.state.beta = 1.0

            @engine.on(Events.COMPLETED)
            def save_engine(_):
                state_dict = engine.state_dict()
                assert "alpha" in state_dict and "beta" in state_dict
                torch.save(state_dict, "/tmp/engine.pt")

        Returns:
            OrderedDict:
                a dictionary containing engine's state

        """
        keys = self._state_dict_all_req_keys + (self._state_dict_one_of_opt_keys[0],)  # type: Tuple[str, ...]
        keys += tuple(self._state_dict_user_keys)
        return OrderedDict([(k, getattr(self.state, k)) for k in keys])

    def load_state_dict(self, state_dict: Mapping) -> None:
        """Setups engine from `state_dict`.

        State dictionary should contain keys: `iteration` or `epoch` and `max_epochs`, `epoch_length` and
        `seed`. If `engine.state_dict_user_keys` contains keys, they should be also present in the state dictionary.
        Iteration and epoch values are 0-based: the first iteration or epoch is zero.

        This method does not remove any custom attributs added by user.

        Args:
            state_dict (Mapping): a dict with parameters

        .. code-block:: python

            # Restore from the 4rd epoch
            state_dict = {"epoch": 3, "max_epochs": 100, "epoch_length": len(data_loader)}
            # or 500th iteration
            # state_dict = {"iteration": 499, "max_epochs": 100, "epoch_length": len(data_loader)}

            trainer = Engine(...)
            trainer.load_state_dict(state_dict)
            trainer.run(data)

        """
        super(Engine, self).load_state_dict(state_dict)

        for k in self._state_dict_user_keys:
            if k not in state_dict:
                raise ValueError(
                    "Required user state attribute '{}' is absent in provided state_dict '{}'".format(
                        k, state_dict.keys()
                    )
                )
        self.state.max_epochs = state_dict["max_epochs"]
        self.state.epoch_length = state_dict["epoch_length"]
        for k in self._state_dict_user_keys:
            setattr(self.state, k, state_dict[k])

        if "iteration" in state_dict:
            self.state.iteration = state_dict["iteration"]
            self.state.epoch = 0
            if self.state.epoch_length is not None:
                self.state.epoch = self.state.iteration // self.state.epoch_length
        elif "epoch" in state_dict:
            self.state.epoch = state_dict["epoch"]
            if self.state.epoch_length is None:
                raise ValueError(
                    "If epoch is provided in the state dict, epoch_length should not be None. "
                    "Input state_dict: {}".format(state_dict)
                )
            self.state.iteration = self.state.epoch_length * self.state.epoch

    @staticmethod
    def _is_done(state: State) -> bool:
        return state.iteration == state.epoch_length * state.max_epochs  # type: ignore[operator]

    def set_data(self, data: Union[Iterable, DataLoader]) -> None:
        """Method to set data. After calling the method the next batch passed to `processing_function` is
        from newly provided data. Please, note that epoch length is not modified.

        Args:
            data (Iterable): Collection of batches allowing repeated iteration (e.g., list or `DataLoader`).

        Example usage:
            User can switch data provider during the training:

            .. code-block:: python

                data1 = ...
                data2 = ...

                switch_iteration = 5000

                def train_step(e, batch):
                    # when iteration <= switch_iteration
                    # batch is from data1
                    # when iteration > switch_iteration
                    # batch is from data2
                    ...

                trainer = Engine(train_step)

                @trainer.on(Events.ITERATION_COMPLETED(once=switch_iteration))
                def switch_dataloader():
                    trainer.set_data(data2)

                trainer.run(data1, max_epochs=100)

        """
        self.state.dataloader = data
        self._dataloader_iter = iter(self.state.dataloader)

    def run(
        self,
        data: Iterable,
        max_epochs: Optional[int] = None,
        epoch_length: Optional[int] = None,
        seed: Optional[int] = None,
    ) -> State:
        """Runs the `process_function` over the passed data.

        Engine has a state and the following logic is applied in this function:

        - At the first call, new state is defined by `max_epochs`, `epoch_length`, `seed` if provided. A timer for
            total and per-epoch time is initialized when Events.STARTED is handled.
        - If state is already defined such that there are iterations to run until `max_epochs` and no input arguments
            provided, state is kept and used in the function.
        - If state is defined and engine is "done" (no iterations to run until `max_epochs`), a new state is defined.
        - If state is defined, engine is NOT "done", then input arguments if provided override defined state.

        Args:
            data (Iterable): Collection of batches allowing repeated iteration (e.g., list or `DataLoader`).
            max_epochs (int, optional): Max epochs to run for (default: None).
                If a new state should be created (first run or run again from ended engine), it's default value is 1.
                If run is resuming from a state, provided `max_epochs` will be taken into account and should be larger
                than `engine.state.max_epochs`.
            epoch_length (int, optional): Number of iterations to count as one epoch. By default, it can be set as
                `len(data)`. If `data` is an iterator and `epoch_length` is not set, then it will be automatically
                determined as the iteration on which data iterator raises `StopIteration`.
                This argument should not change if run is resuming from a state.
            seed (int, optional): Deprecated argument. Please, use `torch.manual_seed` or
                :meth:`~ignite.utils.manual_seed`.

        Returns:
            State: output state.

        Note:
            User can dynamically preprocess input batch at :attr:`~ignite.engine.events.Events.ITERATION_STARTED` and
            store output batch in `engine.state.batch`. Latter is passed as usually to `process_function` as argument:

            .. code-block:: python

                trainer = ...

                @trainer.on(Events.ITERATION_STARTED)
                def switch_batch(engine):
                    engine.state.batch = preprocess_batch(engine.state.batch)

            Restart the training from the beginning. User can reset `max_epochs = None`:

            .. code-block:: python

                # ...
                trainer.run(train_loader, max_epochs=5)

                # Reset model weights etc. and restart the training
                trainer.state.max_epochs = None
                trainer.run(train_loader, max_epochs=2)

        """
        if seed is not None:
            warnings.warn(
                "Argument seed is deprecated. It will be removed in 0.5.0. "
                "Please, use torch.manual_seed or ignite.utils.manual_seed"
            )

        if not isinstance(data, Iterable):
            raise TypeError("Argument data should be iterable")

        if self.state.max_epochs is not None:
            # Check and apply overridden parameters
            if max_epochs is not None:
                if max_epochs < self.state.epoch:
                    raise ValueError(
                        "Argument max_epochs should be larger than the start epoch "
                        "defined in the state: {} vs {}. Please, set engine.state.max_epochs = None "
                        "before calling engine.run() in order to restart the training from the beginning.".format(
                            max_epochs, self.state.epoch
                        )
                    )
                self.state.max_epochs = max_epochs
            if epoch_length is not None:
                if epoch_length != self.state.epoch_length:
                    raise ValueError(
                        "Argument epoch_length should be same as in the state, given {} vs {}".format(
                            epoch_length, self.state.epoch_length
                        )
                    )

        if self.state.max_epochs is None or self._is_done(self.state):
            # Create new state
            if max_epochs is None:
                max_epochs = 1
            if epoch_length is None:
                epoch_length = self._get_data_length(data)
                if epoch_length is not None and epoch_length < 1:
                    raise ValueError("Input data has zero size. Please provide non-empty data")

            self.state.iteration = 0
            self.state.epoch = 0
            self.state.max_epochs = max_epochs
            self.state.epoch_length = epoch_length
            self.logger.info("Engine run starting with max_epochs={}.".format(max_epochs))
        else:
            self.logger.info(
                "Engine run resuming from iteration {}, epoch {} until {} epochs".format(
                    self.state.iteration, self.state.epoch, self.state.max_epochs
                )
            )

        self.state.dataloader = data
        return self._internal_run()

    @staticmethod
    def _init_timers(state: State) -> None:
        state.times[Events.EPOCH_COMPLETED.name] = 0.0
        state.times[Events.COMPLETED.name] = 0.0

    def _get_data_length(self, data: Iterable) -> Optional[int]:
        try:
            if hasattr(data, "__len__"):
                return len(data)  # type: ignore[arg-type]
        except TypeError:
            # _InfiniteConstantSampler can raise a TypeError on DataLoader length of a IterableDataset
            pass
        return None

    def _setup_engine(self) -> None:
        if self.state.dataloader is None:
            raise RuntimeError(
                "Internal error, self.state.dataloader is None. Please, file an issue if you encounter this error."
            )

        iteration = self.state.iteration
        self._dataloader_iter = iter(self.state.dataloader)

        # Below we define initial counter value for _run_once_on_dataset to measure a single epoch
        if self.state.epoch_length is not None:
            iteration %= self.state.epoch_length
        self._init_iter.append(iteration)

    def _internal_run(self) -> State:
        self.should_terminate = self.should_terminate_single_epoch = False
        self._reset_allowed_events_counts()
        self._init_timers(self.state)
        try:
            start_time = time.time()
            self._fire_event(Events.STARTED)
            while self.state.epoch < self.state.max_epochs and not self.should_terminate:  # type: ignore[operator]
                self.state.epoch += 1
                self._fire_event(Events.EPOCH_STARTED)

                if self._dataloader_iter is None:
                    self._setup_engine()

                time_taken = self._run_once_on_dataset()
                # time is available for handlers but must be update after fire
                self.state.times[Events.EPOCH_COMPLETED.name] = time_taken
                handlers_start_time = time.time()
                if self.should_terminate:
                    self._fire_event(Events.TERMINATE)
                else:
                    self._fire_event(Events.EPOCH_COMPLETED)
                time_taken += time.time() - handlers_start_time
                # update time wrt handlers
                self.state.times[Events.EPOCH_COMPLETED.name] = time_taken
                hours, mins, secs = _to_hours_mins_secs(time_taken)
                self.logger.info(
                    "Epoch[%s] Complete. Time taken: %02d:%02d:%02d" % (self.state.epoch, hours, mins, secs)
                )
                if self.should_terminate:
                    break

            time_taken = time.time() - start_time
            # time is available for handlers but must be update after fire
            self.state.times[Events.COMPLETED.name] = time_taken
            handlers_start_time = time.time()
            self._fire_event(Events.COMPLETED)
            time_taken += time.time() - handlers_start_time
            # update time wrt handlers
            self.state.times[Events.COMPLETED.name] = time_taken
            hours, mins, secs = _to_hours_mins_secs(time_taken)
            self.logger.info("Engine run complete. Time taken: %02d:%02d:%02d" % (hours, mins, secs))

        except BaseException as e:
            self._dataloader_iter = None
            self.logger.error("Engine run is terminating due to exception: %s.", str(e))
            self._handle_exception(e)

        self._dataloader_iter = None
        return self.state

    def _run_once_on_dataset(self) -> float:
        start_time = time.time()

        # We need to setup iter_counter > 0 if we resume from an iteration
        iter_counter = self._init_iter.pop() if len(self._init_iter) > 0 else 0
        should_exit = False
        try:
            if self._dataloader_iter is None:
                raise RuntimeError(
                    "Internal error, self._dataloader_iter is None. Please, file an issue if you encounter this error."
                )
            if self.state.dataloader is None:
                raise RuntimeError(
                    "Internal error, self.state.dataloader is None. Please, file an issue if you encounter this error."
                )

            while True:
                try:
                    # Avoid Events.GET_BATCH_STARTED triggered twice when data iter is restarted
                    if self.last_event_name != Events.DATALOADER_STOP_ITERATION:
                        self._fire_event(Events.GET_BATCH_STARTED)
                    self.state.batch = next(self._dataloader_iter)
                    self._fire_event(Events.GET_BATCH_COMPLETED)
                    iter_counter += 1
                    should_exit = False
                except StopIteration:
                    # Define self.state.epoch_length if it is not yet set
                    if self.state.epoch_length is None:
                        # Define epoch length and stop the epoch
                        self.state.epoch_length = iter_counter
                        break

                    # Should exit while loop if we can not iterate
                    if should_exit:
                        if not self._is_done(self.state):
                            warnings.warn(
                                "Data iterator can not provide data anymore but required total number of "
                                "iterations to run is not reached. "
                                "Current iteration: {} vs Total iterations to run : {}".format(
                                    self.state.iteration,
                                    self.state.epoch_length * self.state.max_epochs,  # type: ignore[operator]
                                )
                            )
                        break

                    self._fire_event(Events.DATALOADER_STOP_ITERATION)
                    self.set_data(self.state.dataloader)

                    should_exit = True

                    continue

                self.state.iteration += 1
                self._fire_event(Events.ITERATION_STARTED)
                self.state.output = self._process_function(self, self.state.batch)
                self._fire_event(Events.ITERATION_COMPLETED)

                # TODO: remove refs on batch to avoid high mem consumption ? -> need verification
                # self.state.batch = None

                if self.should_terminate or self.should_terminate_single_epoch:
                    self._fire_event(Events.TERMINATE_SINGLE_EPOCH, iter_counter=iter_counter)
                    self.should_terminate_single_epoch = False
                    self.set_data(self.state.dataloader)
                    break

                if self.state.epoch_length is not None and iter_counter == self.state.epoch_length:
                    break

        except Exception as e:
            self.logger.error("Current run is terminating due to exception: %s.", str(e))
            self._handle_exception(e)

        return time.time() - start_time<|MERGE_RESOLUTION|>--- conflicted
+++ resolved
@@ -3,7 +3,7 @@
 import warnings
 from collections import OrderedDict
 from collections.abc import Mapping
-from typing import Any, Callable, Dict, Iterable, Iterator, List, Optional, Tuple, Union
+from typing import Any, Callable, Iterable, Iterator, List, Optional, Tuple, Union
 
 from torch.utils.data import DataLoader
 
@@ -120,25 +120,13 @@
     _state_dict_one_of_opt_keys = ("iteration", "epoch")
 
     def __init__(self, process_function: Callable):
-<<<<<<< HEAD
         super(Engine, self).__init__()
         self.logger = logging.getLogger(__name__ + "." + self.__class__.__name__)
         self._process_function = process_function
         self.should_terminate = False
         self.should_terminate_single_epoch = False
         self.state = State()
-        self._state_dict_user_keys = []
-=======
-        self._event_handlers = defaultdict(list)  # type: Dict[Any, List]
-        self.logger = logging.getLogger(__name__ + "." + self.__class__.__name__)
-        self._process_function = process_function
-        self.last_event_name = None  # type: Optional[Events]
-        self.should_terminate = False
-        self.should_terminate_single_epoch = False
-        self.state = State()
         self._state_dict_user_keys = []  # type: List[str]
-        self._allowed_events = []  # type: List[EventEnum]
->>>>>>> 288255d7
 
         self._dataloader_iter = None  # type: Optional[Iterator[Any]]
         self._init_iter = []  # type: List[int]
@@ -232,24 +220,7 @@
         # we need to update state attributes associated with new custom events
         self.state._update_attrs()
 
-<<<<<<< HEAD
     def add_event_handler(self, event_name: Any, handler: Callable, *args, **kwargs):
-=======
-    def _handler_wrapper(self, handler: Callable, event_name: Any, event_filter: Callable) -> Callable:
-        # signature of the following wrapper will be inspected during registering to check if engine is necessary
-        # we have to build a wrapper with relevant signature : solution is functools.wraps
-        @functools.wraps(handler)
-        def wrapper(*args: Any, **kwargs: Any) -> Any:
-            event = self.state.get_event_attrib_value(event_name)
-            if event_filter(self, event):
-                return handler(*args, **kwargs)
-
-        # setup input handler as parent to make has_event_handler work
-        wrapper._parent = weakref.ref(handler)  # type: ignore[attr-defined]
-        return wrapper
-
-    def add_event_handler(self, event_name: Any, handler: Callable, *args: Any, **kwargs: Any) -> RemovableEventHandle:
->>>>>>> 288255d7
         """Add an event handler to be executed when the specified event is fired.
 
         Args:
@@ -293,45 +264,7 @@
             See :class:`~ignite.engine.events.Events` for more details.
 
         """
-<<<<<<< HEAD
         return super(Engine, self).add_event_handler(event_name, handler, *args, **kwargs)
-=======
-        if isinstance(event_name, EventsList):
-            for e in event_name:
-                self.add_event_handler(e, handler, *args, **kwargs)
-            return RemovableEventHandle(event_name, handler, self)
-        if (
-            isinstance(event_name, CallableEventWithFilter)
-            and event_name.filter != CallableEventWithFilter.default_event_filter
-        ):
-            event_filter = event_name.filter
-            handler = self._handler_wrapper(handler, event_name, event_filter)
-
-        if event_name not in self._allowed_events:
-            self.logger.error("attempt to add event handler to an invalid event %s.", event_name)
-            raise ValueError("Event {} is not a valid event for this Engine.".format(event_name))
-
-        event_args = (Exception(),) if event_name == Events.EXCEPTION_RAISED else ()
-        try:
-            _check_signature(handler, "handler", self, *(event_args + args), **kwargs)
-            self._event_handlers[event_name].append((handler, (self,) + args, kwargs))
-        except ValueError:
-            _check_signature(handler, "handler", *(event_args + args), **kwargs)
-            self._event_handlers[event_name].append((handler, args, kwargs))
-        self.logger.debug("added handler for event %s.", event_name)
-
-        return RemovableEventHandle(event_name, handler, self)
-
-    @staticmethod
-    def _assert_non_filtered_event(event_name: Any) -> None:
-        if (
-            isinstance(event_name, CallableEventWithFilter)
-            and event_name.filter != CallableEventWithFilter.default_event_filter
-        ):
-            raise TypeError(
-                "Argument event_name should not be a filtered event, " "please use event without any event filtering"
-            )
->>>>>>> 288255d7
 
     def has_event_handler(self, handler: Callable, event_name: Optional[Any] = None) -> bool:
         """Check if the specified event has the specified handler.
@@ -341,27 +274,7 @@
             event_name: The event the handler attached to. Set this
                 to ``None`` to search all events.
         """
-<<<<<<< HEAD
         return super(Engine, self).has_event_handler(handler, event_name=event_name)
-=======
-        if event_name is not None:
-            if event_name not in self._event_handlers:
-                return False
-            events = [event_name]  # type: Union[List[Any], Dict[Any, List]]
-        else:
-            events = self._event_handlers
-        for e in events:
-            for h, _, _ in self._event_handlers[e]:
-                if self._compare_handlers(handler, h):
-                    return True
-        return False
-
-    @staticmethod
-    def _compare_handlers(user_handler: Callable, registered_handler: Callable) -> bool:
-        if hasattr(registered_handler, "_parent"):
-            registered_handler = registered_handler._parent()  # type: ignore[attr-defined]
-        return registered_handler == user_handler
->>>>>>> 288255d7
 
     def remove_event_handler(self, handler: Callable, event_name: Any) -> None:
         """Remove event handler `handler` from registered handlers of the engine
@@ -397,40 +310,7 @@
                 # do some thing not related to engine
                 pass
         """
-<<<<<<< HEAD
         return super(Engine, self).on(event_name, *args, **kwargs)
-=======
-
-        def decorator(f: Callable) -> Callable:
-            self.add_event_handler(event_name, f, *args, **kwargs)
-            return f
-
-        return decorator
-
-    def _fire_event(self, event_name: Any, *event_args: Any, **event_kwargs: Any) -> None:
-        """Execute all the handlers associated with given event.
-
-        This method executes all handlers associated with the event
-        `event_name`. Optional positional and keyword arguments can be used to
-        pass arguments to **all** handlers added with this event. These
-        arguments updates arguments passed using :meth:`~ignite.engine.engine.Engine.add_event_handler`.
-
-        Args:
-            event_name: event for which the handlers should be executed. Valid
-                events are from :class:`~ignite.engine.events.Events` or any `event_name` added by
-                :meth:`~ignite.engine.engine.Engine.register_events`.
-            *event_args: optional args to be passed to all handlers.
-            **event_kwargs: optional keyword args to be passed to all handlers.
-
-        """
-        if event_name in self._allowed_events:
-            self.logger.debug("firing handlers for event %s ", event_name)
-            self.last_event_name = event_name
-            for func, args, kwargs in self._event_handlers[event_name]:
-                kwargs.update(event_kwargs)
-                first, others = ((args[0],), args[1:]) if (args and args[0] == self) else ((), args)
-                func(*first, *(event_args + others), **kwargs)
->>>>>>> 288255d7
 
     def fire_event(self, event_name: Any) -> None:
         """Execute all the handlers associated with given event.
