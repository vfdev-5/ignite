--- conflicted
+++ resolved
@@ -9,7 +9,7 @@
 
 from ignite._utils import _to_hours_mins_secs
 from ignite.base import EventsDriven, Serializable
-from ignite.engine.events import EventEnum, Events, State
+from ignite.engine.events import EventEnum, Events, State, RemovableEventHandle
 from ignite.engine.utils import _check_signature
 
 __all__ = ["Engine"]
@@ -220,24 +220,7 @@
         # we need to update state attributes associated with new custom events
         self.state._update_attrs()
 
-<<<<<<< HEAD
-    def add_event_handler(self, event_name: Any, handler: Callable, *args, **kwargs):
-=======
-    def _handler_wrapper(self, handler: Callable, event_name: Any, event_filter: Callable) -> Callable:
-        # signature of the following wrapper will be inspected during registering to check if engine is necessary
-        # we have to build a wrapper with relevant signature : solution is functools.wraps
-        @functools.wraps(handler)
-        def wrapper(*args: Any, **kwargs: Any) -> Any:
-            event = self.state.get_event_attrib_value(event_name)
-            if event_filter(self, event):
-                return handler(*args, **kwargs)
-
-        # setup input handler as parent to make has_event_handler work
-        setattr(wrapper, "_parent", weakref.ref(handler))
-        return wrapper
-
     def add_event_handler(self, event_name: Any, handler: Callable, *args: Any, **kwargs: Any) -> RemovableEventHandle:
->>>>>>> 75e20420
         """Add an event handler to be executed when the specified event is fired.
 
         Args:
