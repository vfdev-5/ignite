--- conflicted
+++ resolved
@@ -27,8 +27,7 @@
                 )
         opts = [k in state_dict for k in self._state_dict_one_of_opt_keys]
         if len(opts) > 0 and ((not any(opts)) or (all(opts))):
-<<<<<<< HEAD
-            raise ValueError("state_dict should contain only one of '{}' keys".format(self._state_dict_one_of_opt_keys))
+            raise ValueError(f"state_dict should contain only one of '{self._state_dict_one_of_opt_keys}' keys")
 
 
 class EventsDriven:
@@ -274,7 +273,4 @@
 
     @state.setter
     def state(self, new_state: EventsDrivenState):
-        raise AttributeError("can't set attribute")
-=======
-            raise ValueError(f"state_dict should contain only one of '{self._state_dict_one_of_opt_keys}' keys")
->>>>>>> 8813044a
+        raise AttributeError("can't set attribute")