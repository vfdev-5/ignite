--- conflicted
+++ resolved
@@ -9,11 +9,9 @@
 from dataflow.datasets import get_train_dataset, get_val_dataset, TransformedDataset, get_train_noval_sbdataset
 
 
-<<<<<<< HEAD
-def get_dataloader(dataset: Dataset,
-                   transforms: Optional[Callable] = None,
-                   limit_num_samples: Optional[int] = None,
-                   **kwargs):
+def get_dataloader(
+    dataset: Dataset, transforms: Optional[Callable] = None, limit_num_samples: Optional[int] = None, **kwargs
+):
     if transforms is not None:
         dataset = TransformedDataset(dataset, transform_fn=transforms)
 
@@ -25,18 +23,6 @@
     return DataLoader(dataset, **kwargs)
 
 
-def get_train_val_loaders(root_path: str,
-                          train_transforms: Callable,
-                          val_transforms: Callable,
-                          batch_size: int = 16,
-                          num_workers: int = 8,
-                          val_batch_size: Optional[int] = None,
-                          pin_memory: bool = True,
-                          train_sampler: Optional[Union[Sampler, str]] = None,
-                          with_sbd: Optional[str] = None,
-                          limit_train_num_samples: Optional[int] = None,
-                          limit_val_num_samples: Optional[int] = None) -> Tuple[DataLoader, DataLoader, DataLoader]:
-=======
 def get_train_val_loaders(
     root_path: str,
     train_transforms: Callable,
@@ -45,14 +31,11 @@
     num_workers: int = 8,
     val_batch_size: Optional[int] = None,
     pin_memory: bool = True,
-    random_seed: Optional[int] = None,
     train_sampler: Optional[Union[Sampler, str]] = None,
-    val_sampler: Optional[Union[Sampler, str]] = None,
     with_sbd: Optional[str] = None,
     limit_train_num_samples: Optional[int] = None,
     limit_val_num_samples: Optional[int] = None,
 ) -> Tuple[DataLoader, DataLoader, DataLoader]:
->>>>>>> 99cf126c
 
     train_ds = get_train_dataset(root_path)
     val_ds = get_val_dataset(root_path)
@@ -63,12 +46,8 @@
 
     # random samples for evaluation on training dataset
     if len(val_ds) < len(train_ds):
-<<<<<<< HEAD
         np.random.seed(len(val_ds))
-        train_eval_indices = np.random.permutation(len(train_ds))[:len(val_ds)]
-=======
         train_eval_indices = np.random.permutation(len(train_ds))[: len(val_ds)]
->>>>>>> 99cf126c
         train_eval_ds = Subset(train_ds, train_eval_indices)
     else:
         train_eval_ds = train_ds
@@ -77,35 +56,12 @@
     if isinstance(train_sampler, str):
         assert train_sampler == "distributed"
         train_sampler = data_dist.DistributedSampler(train_ds)
-<<<<<<< HEAD
         val_sampler = data_dist.DistributedSampler(val_ds, shuffle=False)
 
-    train_loader = get_dataloader(train_ds, transforms=train_transforms,
-                                  limit_num_samples=limit_train_num_samples,
-                                  shuffle=train_sampler is None,
-                                  batch_size=batch_size, num_workers=num_workers,
-                                  sampler=train_sampler,
-                                  pin_memory=pin_memory, drop_last=True)
-
-    val_batch_size = batch_size * 4 if val_batch_size is None else val_batch_size
-    val_loader = get_dataloader(val_ds, transforms=val_transforms,
-                                limit_num_samples=limit_val_num_samples,
-                                shuffle=False, sampler=val_sampler,
-                                batch_size=val_batch_size, num_workers=num_workers,
-                                pin_memory=pin_memory, drop_last=False)
-
-    train_eval_loader = get_dataloader(train_eval_ds, transforms=val_transforms,
-                                       shuffle=False, sampler=val_sampler,
-                                       batch_size=val_batch_size, num_workers=num_workers,
-                                       pin_memory=pin_memory, drop_last=False)
-=======
-
-    if isinstance(val_sampler, str):
-        assert val_sampler == "distributed"
-        val_sampler = data_dist.DistributedSampler(val_ds, shuffle=False)
-
-    train_loader = DataLoader(
+    train_loader = get_dataloader(
         train_ds,
+        transforms=train_transforms,
+        limit_num_samples=limit_train_num_samples,
         shuffle=train_sampler is None,
         batch_size=batch_size,
         num_workers=num_workers,
@@ -115,8 +71,10 @@
     )
 
     val_batch_size = batch_size * 4 if val_batch_size is None else val_batch_size
-    val_loader = DataLoader(
+    val_loader = get_dataloader(
         val_ds,
+        transforms=val_transforms,
+        limit_num_samples=limit_val_num_samples,
         shuffle=False,
         sampler=val_sampler,
         batch_size=val_batch_size,
@@ -125,8 +83,9 @@
         drop_last=False,
     )
 
-    train_eval_loader = DataLoader(
+    train_eval_loader = get_dataloader(
         train_eval_ds,
+        transforms=val_transforms,
         shuffle=False,
         sampler=val_sampler,
         batch_size=val_batch_size,
@@ -134,7 +93,6 @@
         pin_memory=pin_memory,
         drop_last=False,
     )
->>>>>>> 99cf126c
 
     return train_loader, val_loader, train_eval_loader
 
