--- conflicted
+++ resolved
@@ -40,22 +40,8 @@
 
         dp = {"image": img, "mask": mask}
         if self.return_meta:
-<<<<<<< HEAD
-            dp["meta"] = {
-                "index": index,
-                "image_path": self.images[index],
-                "mask_path": self.masks[index]
-            }
+            dp["meta"] = {"index": index, "image_path": self.images[index], "mask_path": self.masks[index]}
         return dp
-=======
-            return {
-                "image": img,
-                "mask": mask,
-                "meta": {"index": index, "image_path": self.images[index], "mask_path": self.masks[index]},
-            }
-
-        return {"image": img, "mask": mask}
->>>>>>> 99cf126c
 
 
 class SBDatasetOpencv(SBDataset):
@@ -77,22 +63,8 @@
 
         dp = {"image": img, "mask": mask}
         if self.return_meta:
-<<<<<<< HEAD
-            dp["meta"] = {
-                "index": index,
-                "image_path": self.images[index],
-                "mask_path": self.masks[index]
-            }
+            dp["meta"] = {"index": index, "image_path": self.images[index], "mask_path": self.masks[index]}
         return dp
-=======
-            return {
-                "image": img,
-                "mask": mask,
-                "meta": {"index": index, "image_path": self.images[index], "mask_path": self.masks[index]},
-            }
-
-        return {"image": img, "mask": mask}
->>>>>>> 99cf126c
 
 
 def get_train_dataset(root_path: str, return_meta: bool = False):
