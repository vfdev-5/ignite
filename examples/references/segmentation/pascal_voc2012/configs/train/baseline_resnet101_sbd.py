--- conflicted
+++ resolved
@@ -53,38 +53,6 @@
 std = (0.229, 0.224, 0.225)
 
 
-<<<<<<< HEAD
-train_transforms = A.Compose([
-    A.RandomScale(scale_limit=(0.0, 1.5), interpolation=cv2.INTER_LINEAR, p=1.0),
-    A.PadIfNeeded(val_img_size, val_img_size, border_mode=cv2.BORDER_CONSTANT),
-    A.RandomCrop(train_img_size, train_img_size),
-    A.HorizontalFlip(),
-    A.Blur(blur_limit=3),
-
-    A.Normalize(mean=mean, std=std),
-    ignore_mask_boundaries,
-    ToTensor(),
-])
-
-val_transforms = A.Compose([
-    A.PadIfNeeded(val_img_size, val_img_size, border_mode=cv2.BORDER_CONSTANT),
-    A.Normalize(mean=mean, std=std),
-    ignore_mask_boundaries,
-    ToTensor(),
-])
-
-
-train_loader, val_loader, train_eval_loader = get_train_val_loaders(root_path=data_path,
-                                                                    train_transforms=train_transforms,
-                                                                    val_transforms=val_transforms,
-                                                                    batch_size=batch_size,
-                                                                    num_workers=num_workers,
-                                                                    val_batch_size=val_batch_size,
-                                                                    with_sbd=sbd_data_path,
-                                                                    train_sampler='distributed',
-                                                                    limit_train_num_samples=100 if debug else None,
-                                                                    limit_val_num_samples=100 if debug else None)
-=======
 train_transforms = A.Compose(
     [
         A.RandomScale(scale_limit=(0.0, 1.5), interpolation=cv2.INTER_LINEAR, p=1.0),
@@ -117,12 +85,9 @@
     val_batch_size=val_batch_size,
     with_sbd=sbd_data_path,
     train_sampler="distributed",
-    val_sampler="distributed",
     limit_train_num_samples=100 if debug else None,
     limit_val_num_samples=100 if debug else None,
-    random_seed=seed,
 )
->>>>>>> 99cf126c
 
 prepare_batch = prepare_batch_fp32
 
